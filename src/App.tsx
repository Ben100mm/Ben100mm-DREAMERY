<<<<<<< HEAD
import React from 'react';
import { ThemeProvider, createTheme } from '@mui/material';
import styled from 'styled-components';
import { BrowserRouter as Router, Routes, Route } from 'react-router-dom';
import { AuthProvider } from './contexts/AuthContext';
import Header from './components/Header';
import Hero from './components/Hero';
import Navigation from './components/Navigation';
import AuthPage from './pages/auth/AuthPage';
import Dashboard from './pages/Dashboard';
import SecuritySettings from './pages/SecuritySettings';
import BuyPage from './pages/buy';
import RentPage from './pages/rent';
import SellPage from './pages/sell';
import MortgagePage from './pages/mortgage';
import UnderwritePage from './pages/underwrite';
import AnalyzePage from './pages/analyze';
import ClosePage from './pages/close';
import ManagePage from './pages/manage';
import InvestPage from './pages/invest';
import FundPage from './pages/fund';
import OperatePage from './pages/operate';
import PartnerPage from './pages/partner';
import LearnPage from './pages/learn';
import AdvertisePage from './pages/advertise';
=======
import React from "react";
import { BrowserRouter as Router, Routes, Route } from "react-router-dom";
import { ThemeProvider } from "@mui/material";
import styled from "styled-components";
import { theme } from "./theme";
import Header from "./components/Header";
import Hero from "./components/Hero";
import Navigation from "./components/Navigation";
import AuthPage from "./pages/AuthPage";
import ProfessionalSignupPage from "./pages/ProfessionalSignupPage";
import BusinessSignupPage from "./pages/BusinessSignupPage";
import BuyPage from "./pages/BuyPage";
import RentPage from "./pages/RentPage";
import SellListAddressPage from "./pages/SellListAddressPage";
import SellListMovingDetailsPage from "./pages/SellListMovingDetailsPage";
import SellListPage from "./pages/SellListPage";
>>>>>>> 45fc2bbb


const AppContainer = styled.div`
  width: 100%;
  min-height: 100vh;
  display: flex;
  flex-direction: column;
  position: relative;
`;

const HomePage = () => (
  <>
    <Header />
    <Hero />
    <Navigation />
  </>
);

function App() {
  return (
    <ThemeProvider theme={theme}>
<<<<<<< HEAD
      <AuthProvider>
        <Router>
          <Routes>
            <Route path="/auth" element={<AuthPage />} />
            <Route path="/dashboard" element={<Dashboard />} />
            <Route path="/security" element={<SecuritySettings />} />
            <Route path="/buy" element={<BuyPage />} />
            <Route path="/rent" element={<RentPage />} />
            <Route path="/sell" element={<SellPage />} />
            <Route path="/mortgage" element={<MortgagePage />} />
            <Route path="/underwrite" element={<UnderwritePage />} />
            <Route path="/analyze" element={<AnalyzePage />} />
            <Route path="/close" element={<ClosePage />} />
            <Route path="/manage" element={<ManagePage />} />
            <Route path="/invest" element={<InvestPage />} />
            <Route path="/fund" element={<FundPage />} />
            <Route path="/operate" element={<OperatePage />} />
            <Route path="/partner" element={<PartnerPage />} />
            <Route path="/learn" element={<LearnPage />} />
            <Route path="/advertise" element={<AdvertisePage />} />
            <Route path="/" element={
              <AppContainer>
                <Header />
                <Hero />
                <Navigation />
              </AppContainer>
            } />
          </Routes>
        </Router>
      </AuthProvider>
=======
      <Router>
        <AppContainer>
          <Routes>
            <Route path="/" element={<HomePage />} />
            <Route path="/auth" element={<AuthPage />} />
            <Route
              path="/professional-signup"
              element={<ProfessionalSignupPage />}
            />
            <Route path="/business-signup" element={<BusinessSignupPage />} />
            <Route path="/buy" element={<BuyPage />} />
            <Route path="/rent" element={<RentPage />} />
            <Route path="/sell" element={<SellListAddressPage />} />
            <Route
              path="/sell-moving-details"
              element={<SellListMovingDetailsPage />}
            />
            <Route path="/sell-services" element={<SellListPage />} />
          </Routes>
        </AppContainer>
      </Router>
>>>>>>> 45fc2bbb
    </ThemeProvider>
  );
}

export default App;<|MERGE_RESOLUTION|>--- conflicted
+++ resolved
@@ -1,30 +1,3 @@
-<<<<<<< HEAD
-import React from 'react';
-import { ThemeProvider, createTheme } from '@mui/material';
-import styled from 'styled-components';
-import { BrowserRouter as Router, Routes, Route } from 'react-router-dom';
-import { AuthProvider } from './contexts/AuthContext';
-import Header from './components/Header';
-import Hero from './components/Hero';
-import Navigation from './components/Navigation';
-import AuthPage from './pages/auth/AuthPage';
-import Dashboard from './pages/Dashboard';
-import SecuritySettings from './pages/SecuritySettings';
-import BuyPage from './pages/buy';
-import RentPage from './pages/rent';
-import SellPage from './pages/sell';
-import MortgagePage from './pages/mortgage';
-import UnderwritePage from './pages/underwrite';
-import AnalyzePage from './pages/analyze';
-import ClosePage from './pages/close';
-import ManagePage from './pages/manage';
-import InvestPage from './pages/invest';
-import FundPage from './pages/fund';
-import OperatePage from './pages/operate';
-import PartnerPage from './pages/partner';
-import LearnPage from './pages/learn';
-import AdvertisePage from './pages/advertise';
-=======
 import React from "react";
 import { BrowserRouter as Router, Routes, Route } from "react-router-dom";
 import { ThemeProvider } from "@mui/material";
@@ -41,7 +14,6 @@
 import SellListAddressPage from "./pages/SellListAddressPage";
 import SellListMovingDetailsPage from "./pages/SellListMovingDetailsPage";
 import SellListPage from "./pages/SellListPage";
->>>>>>> 45fc2bbb
 
 
 const AppContainer = styled.div`
@@ -63,38 +35,6 @@
 function App() {
   return (
     <ThemeProvider theme={theme}>
-<<<<<<< HEAD
-      <AuthProvider>
-        <Router>
-          <Routes>
-            <Route path="/auth" element={<AuthPage />} />
-            <Route path="/dashboard" element={<Dashboard />} />
-            <Route path="/security" element={<SecuritySettings />} />
-            <Route path="/buy" element={<BuyPage />} />
-            <Route path="/rent" element={<RentPage />} />
-            <Route path="/sell" element={<SellPage />} />
-            <Route path="/mortgage" element={<MortgagePage />} />
-            <Route path="/underwrite" element={<UnderwritePage />} />
-            <Route path="/analyze" element={<AnalyzePage />} />
-            <Route path="/close" element={<ClosePage />} />
-            <Route path="/manage" element={<ManagePage />} />
-            <Route path="/invest" element={<InvestPage />} />
-            <Route path="/fund" element={<FundPage />} />
-            <Route path="/operate" element={<OperatePage />} />
-            <Route path="/partner" element={<PartnerPage />} />
-            <Route path="/learn" element={<LearnPage />} />
-            <Route path="/advertise" element={<AdvertisePage />} />
-            <Route path="/" element={
-              <AppContainer>
-                <Header />
-                <Hero />
-                <Navigation />
-              </AppContainer>
-            } />
-          </Routes>
-        </Router>
-      </AuthProvider>
-=======
       <Router>
         <AppContainer>
           <Routes>
@@ -116,7 +56,6 @@
           </Routes>
         </AppContainer>
       </Router>
->>>>>>> 45fc2bbb
     </ThemeProvider>
   );
 }
