/**
 * Whizzing Stars Effect
 * Dynamic stars that move faster when scrolling for motion blur effect
 */

import React, { useRef, useMemo } from 'react';
import { useFrame } from '@react-three/fiber';
import * as THREE from 'three';

interface WhizzingStarsProps {
  visible?: boolean;
  scrollVelocity?: number;
  scrollProgress?: number;
}

export const WhizzingStars: React.FC<WhizzingStarsProps> = ({ 
  visible = true, 
  scrollVelocity = 0, 
  scrollProgress = 0 
}) => {
  const starsRef = useRef<THREE.Points>(null);
  const previousScrollRef = useRef(0);
  
  const positions = useMemo(() => {
    const count = 1000;
    const pos = new Float32Array(count * 3);
    
    for (let i = 0; i < count; i++) {
      // Random positions in a cylinder around the path
      const angle = Math.random() * Math.PI * 2;
      const radius = 30 + Math.random() * 20;
      pos[i * 3] = Math.cos(angle) * radius;
      pos[i * 3 + 1] = (Math.random() - 0.5) * 100;
      pos[i * 3 + 2] = Math.random() * -500;
    }
    
    return pos;
  }, []);
  
  useFrame((state, delta) => {
    if (starsRef.current && visible) {
      const positions = starsRef.current.geometry.attributes.position;
      const scrollSpeed = Math.abs(scrollVelocity);
      
<<<<<<< HEAD
      // Only animate stars if there's actual scroll movement
      if (scrollSpeed > 0.1) {
        for (let i = 0; i < positions.count; i++) {
          // Move stars forward based on scroll speed only
          positions.array[i * 3 + 2] += scrollSpeed * delta * 10;
=======
      // Only move stars when scrolling (no constant movement)
      if (scrollSpeed > 0.01) {
        const intensity = Math.min(scrollSpeed * 10, 5); // Cap the intensity
        
        for (let i = 0; i < positions.count; i++) {
          // Move stars forward based on scroll speed only
          positions.array[i * 3 + 2] += (velocities[i] * intensity) * delta;
>>>>>>> 528b2295
          
          // Reset stars that go past camera
          if (positions.array[i * 3 + 2] > 10) {
            positions.array[i * 3 + 2] = -500;
          }
        }
        
        positions.needsUpdate = true;
      }
    }
    
    previousScrollRef.current = scrollVelocity;
  });
  
  // Don't render if not visible
  if (!visible) return null;

  return (
    <points ref={starsRef}>
      <bufferGeometry>
        <bufferAttribute
          attach="attributes-position"
          count={positions.length / 3}
          array={positions}
          itemSize={3}
        />
      </bufferGeometry>
      <pointsMaterial
        size={0.1}
        color="#ffffff"
        transparent
        opacity={0.9}
        sizeAttenuation
        depthWrite={false}
        blending={THREE.AdditiveBlending}
      />
    </points>
  );
};
<|MERGE_RESOLUTION|>--- conflicted
+++ resolved
@@ -21,9 +21,10 @@
   const starsRef = useRef<THREE.Points>(null);
   const previousScrollRef = useRef(0);
   
-  const positions = useMemo(() => {
+  const { positions, velocities } = useMemo(() => {
     const count = 1000;
     const pos = new Float32Array(count * 3);
+    const vel = new Float32Array(count);
     
     for (let i = 0; i < count; i++) {
       // Random positions in a cylinder around the path
@@ -32,9 +33,12 @@
       pos[i * 3] = Math.cos(angle) * radius;
       pos[i * 3 + 1] = (Math.random() - 0.5) * 100;
       pos[i * 3 + 2] = Math.random() * -500;
+      
+      // Random velocities for each star
+      vel[i] = 0.5 + Math.random() * 2;
     }
     
-    return pos;
+    return { positions: pos, velocities: vel };
   }, []);
   
   useFrame((state, delta) => {
@@ -42,13 +46,6 @@
       const positions = starsRef.current.geometry.attributes.position;
       const scrollSpeed = Math.abs(scrollVelocity);
       
-<<<<<<< HEAD
-      // Only animate stars if there's actual scroll movement
-      if (scrollSpeed > 0.1) {
-        for (let i = 0; i < positions.count; i++) {
-          // Move stars forward based on scroll speed only
-          positions.array[i * 3 + 2] += scrollSpeed * delta * 10;
-=======
       // Only move stars when scrolling (no constant movement)
       if (scrollSpeed > 0.01) {
         const intensity = Math.min(scrollSpeed * 10, 5); // Cap the intensity
@@ -56,7 +53,6 @@
         for (let i = 0; i < positions.count; i++) {
           // Move stars forward based on scroll speed only
           positions.array[i * 3 + 2] += (velocities[i] * intensity) * delta;
->>>>>>> 528b2295
           
           // Reset stars that go past camera
           if (positions.array[i * 3 + 2] > 10) {
