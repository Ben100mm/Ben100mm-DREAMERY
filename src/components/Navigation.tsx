--- conflicted
+++ resolved
@@ -1,11 +1,7 @@
 import React from 'react';
 import { useNavigate } from 'react-router-dom';
 import styled from 'styled-components';
-<<<<<<< HEAD
-import { Link } from 'react-router-dom';
-=======
 import { brandColors } from "../theme";
->>>>>>> 45fc2bbb
 
 const NavContainer = styled.nav`
   width: 100%;
@@ -60,11 +56,7 @@
   const navItems = [
     { name: 'Buy', path: '/buy' },
     { name: 'Rent', path: '/rent' },
-<<<<<<< HEAD
-    { name: 'Sell', path: '/sell' },
-=======
     { name: 'Sell / List', path: '/sell' },
->>>>>>> 45fc2bbb
     { name: 'Mortgage', path: '/mortgage' },
     { name: 'Underwrite', path: '/underwrite' },
     { name: 'Analyze', path: '/analyze' },
@@ -103,13 +95,9 @@
       <NavList>
         {navItems.map((item, index) => (
           <NavItem key={index}>
-<<<<<<< HEAD
-            <Link to={item.path}>{item.name}</Link>
-=======
             <a href="#" onClick={(e) => { e.preventDefault(); handleNavClick(item.path); }}>
               {item.name}
             </a>
->>>>>>> 45fc2bbb
           </NavItem>
         ))}
       </NavList>
@@ -117,4 +105,4 @@
   );
 };
 
-export default Navigation; +export default Navigation;